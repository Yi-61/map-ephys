--- conflicted
+++ resolved
@@ -64,10 +64,6 @@
     ingest_histology.HistologyIngest().populate(display_progress=True)
 
 
-<<<<<<< HEAD
-
-=======
->>>>>>> dc398567
 def populate_psth(*args):
     log.info('psth.Condition.populate()')
     psth.Condition.populate()
