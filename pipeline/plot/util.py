--- conflicted
+++ resolved
@@ -95,13 +95,8 @@
     ax.spines['top'].set_visible(False)
 
 
-<<<<<<< HEAD
-def jointplot_w_hue(data, x, y, hue=None, colormap=None,
-                    figsize=None, fig=None, scatter_kws=None):
-=======
 def _jointplot_w_hue(data, x, y, hue=None, colormap=None,
                      figsize=None, fig=None, scatter_kws=None):
->>>>>>> ba83a26a
     """
     __author__ = "lewis.r.liu@gmail.com"
     __copyright__ = "Copyright 2018, github.com/ruxi"
@@ -218,41 +213,4 @@
         print(f'Found multiple stim durations: {stim_durs} - select {min(stim_durs)}')
         return float(min(stim_durs))
     else:
-<<<<<<< HEAD
-        return float(stim_durs[0]) if len(stim_durs) == 1 and stim_durs[0] else default_stim_dur
-
-
-def _get_trial_event_times(events, units, trial_cond_name):
-    """
-    Get median event start times from all unit-trials from the specified "trial_cond_name" and "units" - aligned to GO CUE
-    :param events: list of events
-    """
-    events = list(events) + ['go']
-
-    event_types, event_times = (psth.TrialCondition().get_trials(trial_cond_name)
-                                * (experiment.TrialEvent & [{'trial_event_type': eve} for eve in events])
-                                & units).fetch('trial_event_type', 'trial_event_time')
-    period_starts = [(event_type, np.nanmedian((event_times[event_types == event_type]
-                                                - event_times[event_types == 'go']).astype(float)))
-                     for event_type in events[:-1] if len(event_times[event_types == event_type])]
-    present_events, event_starts = list(zip(*period_starts))
-    return np.array(present_events), np.array(event_starts)
-
-
-def _get_units_hemisphere(units):
-    hemispheres = np.unique((ephys.ProbeInsertion.InsertionLocation
-                             * experiment.BrainLocation & units).fetch('hemisphere'))
-    if len(hemispheres) > 1:
-        raise Exception('Error! The specified units belongs to both hemispheres...')
-    return hemispheres[0]
-
-
-def _get_clustering_method(probe_insertion):
-    clustering_methods = (ephys.ClusteringMethod & (ephys.Unit & probe_insertion)).fetch('clustering_method')
-    if len(clustering_methods) == 1:
-        return clustering_methods[0]
-    else:
-        raise ValueError(f'Found multiple clustering methods: {clustering_methods}')
-=======
-        return float(stim_durs[0]) if len(stim_durs) == 1 and stim_durs[0] else default_stim_dur
->>>>>>> ba83a26a
+        return float(stim_durs[0]) if len(stim_durs) == 1 and stim_durs[0] else default_stim_dur