#! /usr/bin/env python

import os
import logging
import pathlib
from glob import glob

import scipy.io as spio
import h5py
import numpy as np

import datajoint as dj
#import pdb

from pipeline import lab
from pipeline import experiment
from pipeline import ephys
from pipeline import InsertBuffer, dict_to_hash
from pipeline.ingest import behavior as behavior_ingest
from .. import get_schema_name

schema = dj.schema(get_schema_name('ingest_ephys'))

log = logging.getLogger(__name__)


@schema
class EphysDataPath(dj.Lookup):
    # ephys data storage location(s)
    definition = """
    data_path:              varchar(255)           # rig data path  
    ---
    search_order:           int                     # rig search order
    """

    @property
    def contents(self):
        if 'ephys_data_paths' in dj.config['custom']:  # for local testing
            return dj.config['custom']['ephys_data_paths']

        return ((r'H:\\data\MAP', 0),)


@schema
class EphysIngest(dj.Imported):
    # subpaths like: \2017-10-21\tw5ap_imec3_opt3_jrc.mat

    definition = """
    -> behavior_ingest.BehaviorIngest
    """

    class EphysFile(dj.Part):
        ''' files in rig-specific storage '''
        definition = """
        -> EphysIngest
        probe_insertion_number:        tinyint                 # electrode_group
        ephys_file:             varchar(255)            # rig file subpath
        """

    def make(self, key):
        '''
        Ephys .make() function
        '''

        log.info('EphysIngest().make(): key: {k}'.format(k=key))

        #
        # Find corresponding BehaviorIngest
        #
        # ... we are keying times, sessions, etc from behavior ingest;
        # so lookup behavior ingest for session id, quit with warning otherwise

        try:
            behavior = (behavior_ingest.BehaviorIngest() & key).fetch1()
        except dj.DataJointError:
            log.warning('EphysIngest().make(): skip - behavior ingest error')
            return

        log.info('behavior for ephys: {b}'.format(b=behavior))

        #
        # Find Ephys Recording
        #
        key = (experiment.Session & key).fetch1()

        rigpath = EphysDataPath().fetch1('data_path')
        date = key['session_date'].strftime('%Y-%m-%d')
        subject_id = key['subject_id']
        water = (lab.WaterRestriction() & {'subject_id': subject_id}).fetch1('water_restriction_number')

        for probe in range(1, 3):

            # TODO: should code include actual logic to pick these up still?
            # file = '{h2o}_g0_t0.imec.ap_imec3_opt3_jrc.mat'.format(h2o=water) # some older files
            # subpath = os.path.join('{}-{}'.format(date, probe), file)
            # file = '{h2o}ap_imec3_opt3_jrc.mat'.format(h2o=water) # current file naming format
            epfile = '{h2o}_g0_*.imec.ap_imec3_opt3_jrc.mat'.format(h2o=water)  # current file naming format
            epfullpath = pathlib.Path(rigpath, water, date, str(probe))
            ephys_files = list(epfullpath.glob(epfile))

            if len(ephys_files) != 1:
                log.info('EphysIngest().make(): skipping probe {} - incorrect files found: {}/{}'.format(probe, epfullpath, ephys_files))
                continue

            epfullpath = ephys_files[0]
            epsubpath = epfullpath.relative_to(rigpath)
            log.info('EphysIngest().make(): found probe {} ephys recording in {}'.format(probe, epfullpath))

            #
            # Prepare ProbeInsertion configuration
            #
            # HACK / TODO: assuming single specific ProbeInsertion for all tests;
            # better would be to have this encoded in filename or similar.
            probe_part_no = '15131808323'  # hard-coded here

            ekey = {
                'subject_id': behavior['subject_id'],
                'session': behavior['session'],
                'insertion_number': probe
            }

            # ElectrodeConfig - add electrode group and group member (hard-coded to be the first 384 electrode)
            electrode_group = {'probe': probe_part_no, 'electrode_group': 0}
            electrode_group_member = [{**electrode_group, 'electrode': chn} for chn in range(1, 385)]
            electrode_config_name = 'npx_first384'  # user-friendly name - npx probe config with the first 384 channels
            electrode_config_id = dict_to_hash(
                {**electrode_group, **{str(idx): k for idx, k in enumerate(electrode_group_member)}})
            # extract ElectrodeConfig, check DB to reference if exists, else create
            if ({'probe': probe_part_no, 'electrode_config_id': electrode_config_id}
                    not in lab.ElectrodeConfig()):
                log.info('create Neuropixels electrode configuration (lab.ElectrodeConfig)')
                lab.ElectrodeConfig.insert1({
                    'probe': probe_part_no,
                    'electrode_config_id': electrode_config_id,
                    'electrode_config_name': electrode_config_name})
                lab.ElectrodeConfig.ElectrodeGroup.insert1({'electrode_config_id': electrode_config_id,
                                                            **electrode_group})
                lab.ElectrodeConfig.Electrode.insert(
                    {'electrode_config_id': electrode_config_id, **member} for member in electrode_group_member)

            log.info('inserting probe insertion')
            ephys.ProbeInsertion.insert1(dict(ekey, probe=probe_part_no, electrode_config_id=electrode_config_id))

            #
            # Extract spike data
            #

            log.info('extracting spike data')

            f = h5py.File(epfullpath, 'r')
            cluster_ids = f['S_clu']['viClu'][0]# cluster (unit) number
            trWav_raw_clu = f['S_clu']['trWav_raw_clu'] # spike waveform
    #        trWav_raw_clu1 = np.concatenate((trWav_raw_clu[0:1][:][:],trWav_raw_clu),axis=0) # add a spike waveform to cluster 0, not necessary anymore after the previous step
            csNote_clu = f['S_clu']['csNote_clu'][0] # manual sorting note
            viSite_clu = f['S_clu']['viSite_clu'][:] # site of the unit with the largest amplitude
            vrPosX_clu = f['S_clu']['vrPosX_clu'][0] # x position of the unit
            vrPosY_clu = f['S_clu']['vrPosY_clu'][0] # y position of the unit
            vrVpp_uv_clu = f['S_clu']['vrVpp_uv_clu'][0] # amplitude of the unit
            vrSnr_clu = f['S_clu']['vrSnr_clu'][0] # snr of the unit
            strs = ["all" for x in range(len(csNote_clu))] # all units are "all" by definition
            for iU in range(0, len(csNote_clu)): # read the manual curation of each unit
                log.debug('extracting spike indicators {s}:{u}'.format(s=behavior['session'], u=iU))
                unitQ = f[csNote_clu[iU]]
                str1 = ''.join(chr(i) for i in unitQ[:])
                if str1 == 'single':  # definitions in unit quality
                    strs[iU] = 'good'
                elif str1 =='ok':
                    strs[iU] = 'ok'
                elif str1 =='multi':
                    strs[iU] = 'multi'
            spike_times = f['viTime_spk'][0]  # spike times
            viSite_spk = f['viSite_spk'][0]  # electrode site for the spike
            sRateHz = f['P']['sRateHz'][0]  # sampling rate

            # get rid of the -ve noise clusters
            non_neg_cluster_idx = cluster_ids > 0
<<<<<<< HEAD
            # pick 'good' clusters only
            good_clusters = np.where(np.array(strs) == 'good')[0] + 1
            good_cluster_idx = (cluster_ids[:, None] == good_clusters).sum(axis=1)
            good_non_neg = np.logical_and(good_cluster_idx, non_neg_cluster_idx)

            cluster_ids = cluster_ids[good_non_neg]
            spike_times = spike_times[good_non_neg]
            viSite_spk = viSite_spk[good_non_neg]
=======

            cluster_ids = cluster_ids[non_neg_cluster_idx]
            spike_times = spike_times[non_neg_cluster_idx]
            viSite_spk = viSite_spk[non_neg_cluster_idx]
>>>>>>> ea2e7a77

            file = '{h2o}_bitcode.mat'.format(h2o=water) # fetch the bitcode and realign
            # subpath = os.path.join('{}-{}'.format(date, probe), file)
            bcsubpath = pathlib.Path(water, date, str(probe), file)
            bcfullpath = rigpath / bcsubpath

            log.info('opening bitcode for session {s} probe {p} ({f})'
                     .format(s=behavior['session'], p=probe, f=bcfullpath))

            mat = spio.loadmat(bcfullpath, squeeze_me = True) # load the bitcode file

            log.info('extracting spike information {s} probe {p} ({f})'
                     .format(s=behavior['session'], p=probe, f=bcfullpath))

            bitCodeE = mat['bitCodeS'].flatten() # bitCodeS is the char variable
            goCue = mat['goCue'].flatten() # bitCodeS is the char variable
<<<<<<< HEAD
            viT_offset_file = mat['sTrig'].flatten() - 7500 # start of each trial, subtract this number for each trial
=======
            viT_offset_file = mat['sTrig'].flatten() # start of each trial, subtract this number for each trial
            viT_offset_file = viT_offset_file - 7500  # mimic MATLAB implementation
>>>>>>> ea2e7a77
            trialNote = experiment.TrialNote()
            bitCodeB = (trialNote & {'subject_id': ekey['subject_id']} & {'session': ekey['session']} & {'trial_note_type': 'bitcode'}).fetch('trial_note', order_by='trial') # fetch the bitcode from the behavior trialNote

            # check ephys/bitcode match to determine trial numbering method
            bitCodeB_0 = np.where(bitCodeB == bitCodeE[0])[0][0]
            bitCodeB_ext = bitCodeB[bitCodeB_0:][:len(bitCodeE)]
            spike_trials_fix = None
            if not np.all(np.equal(bitCodeE, bitCodeB_ext)):
                log.info('ephys/bitcode trial mismatch - attempting fix')
                if 'trialNum' in mat:
                    spike_trials_fix = mat['trialNum']
                else:
                    raise Exception('Bitcode Mismatch')

            spike_trials = np.full_like(spike_times, (len(viT_offset_file) - 1)) # every spike is in the last trial
            spike_times2 = np.copy(spike_times)
            for i in range(len(viT_offset_file) - 1, 0, -1): #find the trials each unit has a spike in
                log.debug('locating trials with spikes {s}:{t}'.format(s=behavior['session'], t=i))
                if spike_trials_fix is None:
                    spike_trials[(spike_times >= viT_offset_file[i-1])
                                 & (spike_times < viT_offset_file[i])] = i-1 # Get the trial number of each spike
                else:
                    spike_trials[(spike_times >= viT_offset_file[i-1]) & (spike_times < viT_offset_file[i])] = spike_trials_fix[i-1] - 1  # Get the trial number of each spike

                spike_times2[(spike_times >= viT_offset_file[i-1]) & (spike_times < viT_offset_file[i])] = spike_times[(spike_times >= viT_offset_file[i-1]) & (spike_times < viT_offset_file[i])] - goCue[i-1] # subtract the goCue from each trial

            spike_trials[np.where(spike_times2 >= viT_offset_file[-1])] = len(viT_offset_file) - 1 # subtract the goCue from the last trial
            spike_times2[np.where(spike_times2 >= viT_offset_file[-1])] = spike_times[np.where(spike_times2 >= viT_offset_file[-1])] - goCue[-1] # subtract the goCue from the last trial

            spike_times2 = spike_times2 / sRateHz  # divide the sampling rate, sRateHz

            if spike_trials_fix is None:
                if len(bitCodeB) < len(bitCodeE):  # behavior file is shorter; e.g. seperate protocols were used; Bpod trials missing due to crash; session restarted
                    startB = np.where(bitCodeE == bitCodeB[0])[0]
                elif len(bitCodeB) > len(bitCodeE):  # behavior file is longer; e.g. only some trials are sorted, the bitcode.mat should reflect this; Sometimes SpikeGLX can skip a trial, I need to check the last trial
                    startE = np.where(bitCodeB == bitCodeE[0])[0]
                    startB = -startE
                else:
                    startB = 0
                    startE = 0
            else:  # XXX: under test
                startB = 0
                startE = 0

            spike_trials = spike_trials - startB  # behavior has less trials if startB is +ve, behavior has more trials if startB is -ve

            # at this point, spike-times are aligned to go-cue for that respective trial
            unit_trial_spks = {u: (spike_trials[cluster_ids == u], spike_times2[cluster_ids == u])
                               for u in set(cluster_ids)}
            trial_start_time = viT_offset_file / sRateHz

            log.info('inserting units for session {s}'.format(s=behavior['session']))
            #pdb.set_trace()
            ephys.Unit().insert((dict(ekey, unit=x, unit_uid=x, unit_quality=strs[x-1],
                                      electrode_config_id=electrode_config_id, probe=probe_part_no,
                                      electrode_group=0, electrode=int(viSite_clu[x-1]),
                                      unit_posx=vrPosX_clu[x-1], unit_posy=vrPosY_clu[x-1],
                                      unit_amp=vrVpp_uv_clu[x-1], unit_snr=vrSnr_clu[x-1],
                                      spike_times=sorted(u_spk_times + (goCue / sRateHz)[u_spk_trials + startB]
                                                         + trial_start_time[u_spk_trials + startB]),  # re-align back to trial-start, relative to 1st trial
                                      waveform=trWav_raw_clu[x-1][0])
                                 for x, (u_spk_trials, u_spk_times) in unit_trial_spks.items()),
                                allow_direct_insert=True)  # batch insert the units

            # UnitTrial
            log.info('inserting UnitTrial information')

            with InsertBuffer(ephys.Unit.UnitTrial, 10000,
                              skip_duplicates=True,
                              allow_direct_insert=True) as ib:

                for x, (u_spk_trials, u_spk_times) in unit_trial_spks.items():
                    ib.insert(dict(ekey, unit=x,
                                    trial=tr) for tr in set(spike_trials))
                    if ib.flush():
                        log.debug('... UnitTrial spike')

            # TrialSpike
            with InsertBuffer(ephys.TrialSpikes, 10000, skip_duplicates = True,
                              allow_direct_insert = True) as ib:
                for x, (u_spk_trials, u_spk_times) in unit_trial_spks.items():
                    ib.insert(dict(ekey, unit=x,
                                    spike_times=u_spk_times[u_spk_trials == tr],
                                    trial=tr) for tr in set(spike_trials))
                    if ib.flush():
                        log.debug('... TrialSpike spike')

            log.info('inserting file load information')

            self.insert1(key, ignore_extra_fields=True, skip_duplicates=True,
                         allow_direct_insert=True)

            EphysIngest.EphysFile().insert1(
                dict(key, probe_insertion_number=probe, ephys_file=epsubpath.as_posix()),
                ignore_extra_fields=True, allow_direct_insert=True)

            log.info('ephys ingest for {} complete'.format(key))<|MERGE_RESOLUTION|>--- conflicted
+++ resolved
@@ -174,21 +174,10 @@
 
             # get rid of the -ve noise clusters
             non_neg_cluster_idx = cluster_ids > 0
-<<<<<<< HEAD
-            # pick 'good' clusters only
-            good_clusters = np.where(np.array(strs) == 'good')[0] + 1
-            good_cluster_idx = (cluster_ids[:, None] == good_clusters).sum(axis=1)
-            good_non_neg = np.logical_and(good_cluster_idx, non_neg_cluster_idx)
-
-            cluster_ids = cluster_ids[good_non_neg]
-            spike_times = spike_times[good_non_neg]
-            viSite_spk = viSite_spk[good_non_neg]
-=======
 
             cluster_ids = cluster_ids[non_neg_cluster_idx]
             spike_times = spike_times[non_neg_cluster_idx]
             viSite_spk = viSite_spk[non_neg_cluster_idx]
->>>>>>> ea2e7a77
 
             file = '{h2o}_bitcode.mat'.format(h2o=water) # fetch the bitcode and realign
             # subpath = os.path.join('{}-{}'.format(date, probe), file)
@@ -205,12 +194,7 @@
 
             bitCodeE = mat['bitCodeS'].flatten() # bitCodeS is the char variable
             goCue = mat['goCue'].flatten() # bitCodeS is the char variable
-<<<<<<< HEAD
             viT_offset_file = mat['sTrig'].flatten() - 7500 # start of each trial, subtract this number for each trial
-=======
-            viT_offset_file = mat['sTrig'].flatten() # start of each trial, subtract this number for each trial
-            viT_offset_file = viT_offset_file - 7500  # mimic MATLAB implementation
->>>>>>> ea2e7a77
             trialNote = experiment.TrialNote()
             bitCodeB = (trialNote & {'subject_id': ekey['subject_id']} & {'session': ekey['session']} & {'trial_note_type': 'bitcode'}).fetch('trial_note', order_by='trial') # fetch the bitcode from the behavior trialNote
 
